# -*- coding: utf-8 -*-
"""
Qudi-CBS

An extension to Qudi.

This module contains all the steps to run a Hi-M experiment for the RAMM setup.

@authors: F.Barho, JB.Fiche (for later modifications)

Created on Wed March 30 2021 - Last modifications on Mon September 26 2022
-----------------------------------------------------------------------------------

Qudi is free software: you can redistribute it and/or modify
it under the terms of the GNU General Public License as published by
the Free Software Foundation, either version 3 of the License, or
(at your option) any later version.

Qudi is distributed in the hope that it will be useful,
but WITHOUT ANY WARRANTY; without even the implied warranty of
MERCHANTABILITY or FITNESS FOR A PARTICULAR PURPOSE.  See the
GNU General Public License for more details.

You should have received a copy of the GNU General Public License
along with Qudi. If not, see <http://www.gnu.org/licenses/>.

Copyright (c) the Qudi Developers. See the COPYRIGHT.txt file at the
top-level directory of this distribution and at <https://github.com/Ulm-IQO/qudi/>
-----------------------------------------------------------------------------------
"""
import yaml
import numpy as np
import pandas as pd
import os
import time
import shutil
from datetime import datetime
from tqdm import tqdm
from logic.generic_task import InterruptableTask
from logic.task_helper_functions import save_z_positions_to_file, save_injection_data_to_csv, \
    create_path_for_injection_data
from logic.task_logging_functions import update_default_info, write_status_dict_to_file, add_log_entry
from qtpy import QtCore
from glob import glob

data_saved = True  # Global variable to follow data registration for each cycle (signal/slot communication is not


<<<<<<< HEAD
=======
# available with QRunnable - however, since qudi is using QThreadPool & QRunnable, I kept the same method for multi-
# threading.

>>>>>>> 50e37a5b
class UploadDataWorker(QtCore.QRunnable):
    """ Worker thread to parallelize data uploading to network during injections. Available with QRunnable - however,
    since qudi is using QThreadPool & QRunnable, I kept the same method for multi-threading (jb).

    :@param: str data_path = path to the local data
    :@param: str dest_folder = path where the data should be uploaded
    """

    def __init__(self, data_path, dest_folder):
        super(UploadDataWorker, self).__init__()
        self.data_local_path = data_path
        self.data_network_path = dest_folder

    @QtCore.Slot()
    def run(self):
        """ Copy the file to destination
        """
        shutil.copy(self.data_local_path, self.data_network_path)
        global data_saved
        data_saved = True


class Task(InterruptableTask):  # do not change the name of the class. it is always called Task !
    """ This task performs a Hi-M experiment on the RAMM setup.

    Config example pour copy-paste:

    HiMTask:
        module: 'HiM_task_RAMM'
        needsmodules:
            laser: 'lasercontrol_logic'
            bf: 'brightfield_logic'
            cam: 'camera_logic'
            daq: 'nidaq_logic'
            focus: 'focus_logic'
            roi: 'roi_logic'
            valves: 'valve_logic'
            pos: 'positioning_logic'
            flow: 'flowcontrol_logic'
        config:
            path_to_user_config: 'C:/Users/sCMOS-1/qudi_files/qudi_task_config_files/hi_m_task_RAMM.yml'
    """

    # ==================================================================================================================
    # Generic Task methods
    # ==================================================================================================================

    def __init__(self, **kwargs):
        super().__init__(**kwargs)

        self.threadpool = QtCore.QThreadPool()

        self.user_config_path = self.config['path_to_user_config']
        self.probe_counter: int = 0
        self.user_param_dict: dict = {}
        self.logging: bool = True
        self.start: float = 0
        self.default_exposure: float = 0.05
        self.directory: str = ""
        self.network_directory: str = ""
        self.log_folder: str = ""
        self.default_info_path: str = ""
        self.status_dict_path: str = ""
        self.status_dict: dict = {}
        self.log_path: str = ""
        self.num_frames: int = 0
        self.sample_name: str = ""
        self.exposure: float = 0.05
        self.num_z_planes: int = 0
        self.z_step: float = 0
        self.centered_focal_plane: bool = False
        self.imaging_sequence: list = []
        self.save_path: str = ""
        self.save_network_path: str = ""
        self.transfer_data: bool = False
        self.file_format: str = ""
        self.roi_list_path: list = []
        self.injections_path: str = ""
        self.dapi_path: str = ""
        self.roi_names: list = []
        self.num_laserlines: int = 0
        self.wavelengths: list = []
        self.intensities: list = []
        self.probe_dict: dict = {}
        self.hybridization_list: list = []
        self.photobleaching_list: list = []
        self.buffer_dict: dict = {}
        self.probe_list: list = []
        self.prefix: str = ""
        self.timeout: float = 0

    def startTask(self):
        """ """
        self.start = time.time()

        self.log.info('started Task')

        self.default_exposure = self.ref['cam'].get_exposure()  # store this value to reset it at the end of task

        # stop all interfering modes on GUIs and disable GUI actions
        self.ref['roi'].disable_tracking_mode()
        self.ref['roi'].disable_roi_actions()

        self.ref['cam'].stop_live_mode()
        self.ref['cam'].disable_camera_actions()

        self.ref['laser'].stop_laser_output()
        self.ref['bf'].led_off()
        self.ref['laser'].disable_laser_actions()  # includes also disabling of brightfield on / off button

        self.ref['focus'].stop_autofocus()
        self.ref['focus'].disable_focus_actions()

        self.ref['valves'].disable_valve_positioning()
        self.ref['flow'].disable_flowcontrol_actions()
        self.ref['pos'].disable_positioning_actions()

        # control if experiment can be started : origin defined in position logic ?
        if not self.ref['pos'].origin:
            self.log.warning(
                'No position 1 defined for injections. Experiment can not be started. Please define position 1!')
            self.aborted = True

        if (not self.ref['focus']._calibrated) or (not self.ref['focus']._setpoint_defined):
            self.log.warning('Autofocus is not calibrated. Experiment can not be started. Please calibrate autofocus!')
            self.aborted = True

        # set stage velocity
        self.ref['roi'].set_stage_velocity({'x': 1, 'y': 1})

        # read all user parameters from config
        self.load_user_parameters()

        # create a directory in which all the data will be saved
        self.directory = self.create_directory(self.save_path)
        self.network_directory = self.create_directory(self.save_network_path)

        # log file paths -----------------------------------------------------------------------------------------------
        self.log_folder = os.path.join(self.network_directory, 'hi_m_log')
        os.makedirs(self.log_folder)  # recursive creation of all directories on the path

        # default info file is used on start of the bokeh app to configure its display elements. It is needed only once
        self.default_info_path = os.path.join(self.log_folder, 'default_info.yaml')
        # the status dict 'current_status.yaml' contains basic information and updates regularly
        self.status_dict_path = os.path.join(self.log_folder, 'current_status.yaml')
        # the log file contains more detailed information about individual steps and is a user readable format.
        # It is also useful after the experiment has finished.
        self.log_path = os.path.join(self.log_folder, 'log.csv')

        if self.logging:
            # initialize the status dict yaml file
            self.status_dict = {'cycle_no': None, 'process': None, 'start_time': self.start, 'cycle_start_time': None}
            write_status_dict_to_file(self.status_dict_path, self.status_dict)
            # initialize the log file
            log = {'timestamp': [], 'cycle_no': [], 'process': [], 'event': [], 'level': []}
            df = pd.DataFrame(log, columns=['timestamp', 'cycle_no', 'process', 'event', 'level'])
            df.to_csv(self.log_path, index=False, header=True)

        # update the default_info file that is necessary to run the bokeh app
        if self.logging:
            # hybr_list = [item for item in self.hybridization_list if item['time'] is None]
            # photobl_list = [item for item in self.photobleaching_list if item['time'] is None]
            last_roi_number = int(self.roi_names[-1].strip('ROI_'))
            update_default_info(self.default_info_path, self.user_param_dict, self.directory, self.file_format,
                                self.probe_dict, last_roi_number, self.hybridization_list, self.photobleaching_list)
        # logging prepared ---------------------------------------------------------------------------------------------

        # prepare the camera - must be done before starting the FPGA. The camera is sometimes 'false' trigger
        # signals that are detected by the FPGA and induce a shift in the way the images should be acquired. This
        # issue is only happening for the very first acquisition.
        self.num_frames = self.num_z_planes * self.num_laserlines
        self.ref['cam'].prepare_camera_for_multichannel_imaging(self.num_frames, self.exposure, None, None, None)
        self.ref['cam'].stop_acquisition()  # for safety
        self.ref['cam'].start_acquisition()  # in case the camera is sending a false trigger
        time.sleep(1)
        self.ref['cam'].stop_acquisition()

        # close default FPGA session
        self.ref['laser'].close_default_session()

        # start the session on the fpga using the user parameters
        bitfile = 'C:\\Users\\sCMOS-1\\qudi-cbs\\hardware\\fpga\\FPGA\\FPGA Bitfiles\\FPGAv0_FPGATarget_QudiHiMQPDPID_sHetN0yNJQ8.lvbitx'
        self.ref['laser'].start_task_session(bitfile)
        self.ref['laser'].run_multicolor_imaging_task_session(self.num_z_planes, self.wavelengths, self.intensities,
                                                              self.num_laserlines, self.exposure)

        # defines the timeout value
        self.timeout = self.num_laserlines * self.exposure + 0.1

        # initialize a counter to iterate over the number of probes to inject
        self.probe_counter = 0

    def runTaskStep(self):
        """ Implement one work step of your task here.
        :return: bool: True if the task should continue running, False if it should finish.
        """
        # go directly to cleanupTask if position 1 is not defined or autofocus not calibrated
        if (not self.ref['pos'].origin) or (not self.ref['focus']._calibrated) or (
            not self.ref['focus']._setpoint_defined):
            return False

        if not self.aborted:
            now = time.time()
            # info message
            self.probe_counter += 1
            self.log.info(f'Probe number {self.probe_counter}: {self.probe_list[self.probe_counter - 1][1]}')

            if self.logging:
                self.status_dict['cycle_no'] = self.probe_counter
                self.status_dict['cycle_start_time'] = now
                write_status_dict_to_file(self.status_dict_path, self.status_dict)
                add_log_entry(self.log_path, self.probe_counter, 0, f'Started cycle {self.probe_counter}', 'info')

            # position the needle in the probe
            self.ref['pos'].start_move_to_target(self.probe_list[self.probe_counter - 1][0])
            self.ref['pos'].disable_positioning_actions()  # to disable again the move stage button
            while self.ref['pos'].moving is True:
                time.sleep(0.1)

            # keep in memory the position of the needle
            needle_pos = self.probe_list[self.probe_counter - 1][0]
            rt_injection = 0

        # --------------------------------------------------------------------------------------------------------------
        # Hybridization
        # --------------------------------------------------------------------------------------------------------------
        if not self.aborted:

            if self.logging:
                self.status_dict['process'] = 'Hybridization'
                write_status_dict_to_file(self.status_dict_path, self.status_dict)
                add_log_entry(self.log_path, self.probe_counter, 1, 'Started Hybridization', 'info')

            # list all the files that were already acquired and uploaded
            if self.transfer_data:
                path_to_upload = self.check_acquired_data()
            else:
                path_to_upload = []

            # position the valves for hybridization sequence
            self.ref['valves'].set_valve_position('b', 2)  # RT rinsing valve: inject probe
            self.ref['valves'].wait_for_idle()
            self.ref['valves'].set_valve_position('c', 2)  # Syringe valve: towards pump
            self.ref['valves'].wait_for_idle()

            # iterate over the steps in the hybridization sequence
            for step in range(len(self.hybridization_list)):
                if self.aborted:
                    break

                self.log.info(f'Hybridisation step {step + 1}')
                if self.logging:
                    add_log_entry(self.log_path, self.probe_counter, 1, f'Started injection {step + 1}')

                if self.hybridization_list[step]['product'] is not None:  # an injection step
                    # set the 8 way valve to the position corresponding to the product
                    product = self.hybridization_list[step]['product']
                    valve_pos = self.buffer_dict[product]
                    self.ref['valves'].set_valve_position('a', valve_pos)
                    self.ref['valves'].wait_for_idle()

                    # for the RAMM, the needle is connected to valve position 7. If this valve is called more than once,
                    # the needle will be moved to the next position. The procedure was added to make the DAPI injection
                    # easier.
                    if rt_injection == 0 and valve_pos == 7:
                        rt_injection += 1
                        needle_pos += 1
                    elif rt_injection > 0 and valve_pos == 7:
                        self.ref['valves'].set_valve_position('c', 1)  # Syringe valve: close
                        self.ref['valves'].wait_for_idle()
                        self.ref['pos'].start_move_to_target(needle_pos)
                        rt_injection += 1
                        needle_pos += 1
                        while self.ref['pos'].moving is True:
                            time.sleep(0.1)
                        self.ref['valves'].set_valve_position('c', 2)  # Syringe valve: open
                        self.ref['valves'].wait_for_idle()

                    # pressure regulation
                    # create lists containing pressure and volume data and initialize first value to 0
                    pressure = [0]
                    volume = [0]
                    flowrate = [0]

                    self.ref['flow'].set_pressure(0.0)  # as initial value
                    self.ref['flow'].start_pressure_regulation_loop(self.hybridization_list[step]['flowrate'])

                    # start counting the volume of buffer or probe
                    self.ref['flow'].start_volume_measurement(self.hybridization_list[step]['volume'])

                    ready = self.ref['flow'].target_volume_reached
                    while not ready:
                        time.sleep(1)
                        ready = self.ref['flow'].target_volume_reached
                        # retrieve data for data saving at the end of interation
                        self.append_flow_data(pressure, volume, flowrate)
                        # if data are ready to be saved, launch a worker
                        path_to_upload = self.launch_data_uploading(path_to_upload)

                        if self.aborted:
                            ready = True

                    self.ref['flow'].stop_pressure_regulation_loop()
                    time.sleep(1)  # time to wait until last regulation step is finished, afterwards reset pressure to 0
                    # get the last data points for flow data
                    self.append_flow_data(pressure, volume, flowrate)
                    time.sleep(1)
                    self.ref['flow'].set_pressure(0.0)

                    # save pressure and volume data to file
                    complete_path = create_path_for_injection_data(self.network_directory,
                                                                   self.probe_list[self.probe_counter - 1][1],
                                                                   'hybridization', step)
                    save_injection_data_to_csv(pressure, volume, flowrate, complete_path)

                else:  # an incubation step
                    t = self.hybridization_list[step]['time']
                    self.log.info(f'Incubation time.. {t} s')
                    self.ref['valves'].set_valve_position('c', 1)  # stop flux
                    self.ref['valves'].wait_for_idle()

                    # allow abort by splitting the waiting time into small intervals of 30 s
                    num_steps = t // 30
                    remainder = t % 30
                    for i in range(num_steps):

                        # if data are ready to be saved, launch a worker
                        path_to_upload = self.launch_data_uploading(path_to_upload)

                        if not self.aborted:
                            time.sleep(30)
                            print("Elapsed time : {}s".format((i + 1) * 30))
                    time.sleep(remainder)

                    self.ref['valves'].set_valve_position('c', 2)  # open flux again
                    self.ref['valves'].wait_for_idle()
                    self.log.info('Incubation time finished')

                if self.logging:
                    add_log_entry(self.log_path, self.probe_counter, 1, f'Finished injection {step + 1}')

            # set valves to default positions
            self.ref['valves'].set_valve_position('c', 1)  # Syringe valve: towards syringe
            self.ref['valves'].wait_for_idle()
            self.ref['valves'].set_valve_position('a', 1)  # 8 way valve
            self.ref['valves'].wait_for_idle()
            self.ref['valves'].set_valve_position('b', 1)  # RT rinsing valve: Rinse needle
            self.ref['valves'].wait_for_idle()

            if self.logging:
                add_log_entry(self.log_path, self.probe_counter, 1, 'Finished Hybridization', 'info')
        # Hybridization finished ---------------------------------------------------------------------------------------

        # --------------------------------------------------------------------------------------------------------------
        # Imaging for all ROI
        # --------------------------------------------------------------------------------------------------------------
        if not self.aborted:
            if self.logging:
                self.status_dict['process'] = 'Imaging'
                write_status_dict_to_file(self.status_dict_path, self.status_dict)
                add_log_entry(self.log_path, self.probe_counter, 2, 'Started Imaging', 'info')

            # make sure there is no data being transferred
            global data_saved
            print('Checking there is no data being transferred ...')
            while not data_saved:
                time.sleep(1)

            for item in self.roi_names:
                if self.aborted:
                    break

                # create the save path for each roi --------------------------------------------------------------------
                cur_save_path = self.get_complete_path(self.directory, item, self.probe_list[self.probe_counter - 1][1])

                # move to roi ------------------------------------------------------------------------------------------
                self.ref['roi'].active_roi = None
                self.ref['roi'].set_active_roi(name=item)
                self.ref['roi'].go_to_roi_xy()
                self.log.info('Moved to {}'.format(item))
                self.ref['roi'].stage_wait_for_idle()
                if self.logging:
                    add_log_entry(self.log_path, self.probe_counter, 2, f'Moved to {item}')

                # autofocus --------------------------------------------------------------------------------------------
                self.ref['focus'].start_search_focus()
                # need to ensure that focus is stable here.
                ready = self.ref['focus']._stage_is_positioned
                counter = 0
                while not ready:
                    counter += 1
                    time.sleep(0.1)
                    ready = self.ref['focus']._stage_is_positioned
                    if counter > 500:
                        break

                # reset piezo position to 25 um if too close to the limit of travel range (< 10 or > 50) ---------------
                self.ref['focus'].do_piezo_position_correction()
                busy = True
                while busy:
                    time.sleep(0.5)
                    busy = self.ref['focus'].piezo_correction_running

                reference_position = self.ref['focus'].get_position()  # save it to go back to this plane after imaging
                start_position = self.calculate_start_position(self.centered_focal_plane)

                # imaging sequence -------------------------------------------------------------------------------------
                # prepare the daq: set the digital output to 0 before starting the task
                self.ref['daq'].write_to_do_channel(self.ref['daq']._daq.start_acquisition_taskhandle, 1,
                                                    np.array([0], dtype=np.uint8))

                # start camera acquisition
                self.ref['cam'].stop_acquisition()  # for safety
                self.ref['cam'].start_acquisition()

                # # initialize arrays to save the target and current z positions
                # z_target_positions = []
                # z_actual_positions = []

                print(f'{item}: performing z stack..')

                # iterate over all planes in z
                for plane in tqdm(range(self.num_z_planes)):

                    # position the piezo
                    position = start_position + plane * self.z_step
                    self.ref['focus'].go_to_position(position, direct=True)
                    # print(f'target position: {position} um')
                    # time.sleep(0.03)
                    cur_pos = self.ref['focus'].get_position()
                    # print(f'current position: {cur_pos} um')
                    # z_target_positions.append(position)
                    # z_actual_positions.append(cur_pos)

                    # send signal from daq to FPGA connector 0/DIO3 ('piezo ready')
                    self.ref['daq'].write_to_do_channel(self.ref['daq']._daq.start_acquisition_taskhandle, 1,
                                                        np.array([1], dtype=np.uint8))
                    time.sleep(0.005)
                    self.ref['daq'].write_to_do_channel(self.ref['daq']._daq.start_acquisition_taskhandle, 1,
                                                        np.array([0], dtype=np.uint8))

                    # wait for signal from FPGA to DAQ ('acquisition ready')
                    fpga_ready = self.ref['daq'].read_di_channel(self.ref['daq']._daq.acquisition_done_taskhandle, 1)[0]
                    t0 = time.time()

                    while not fpga_ready:
                        time.sleep(0.001)
                        fpga_ready = \
                        self.ref['daq'].read_di_channel(self.ref['daq']._daq.acquisition_done_taskhandle, 1)[0]

                        t1 = time.time() - t0
                        if t1 > self.timeout:  # for safety: timeout if no signal received within the indicated time
                            self.log.warning('Timeout occurred')
                            break

                self.ref['focus'].go_to_position(reference_position, direct=True)

                # data handling ----------------------------------------------------------------------------------------
                image_data = self.ref['cam'].get_acquired_data()

                if self.file_format == 'fits':
                    metadata = self.get_fits_metadata()
                    self.ref['cam'].save_to_fits(cur_save_path, image_data, metadata)
                elif self.file_format == 'npy':
                    self.ref['cam'].save_to_npy(cur_save_path, image_data)
                    metadata = self.get_metadata()
                    file_path = cur_save_path.replace('npy', 'yaml', 1)
                    self.save_metadata_file(metadata, file_path)
                else:  # use tiff as default format
                    self.ref['cam'].save_to_tiff(self.num_frames, cur_save_path, image_data)
                    metadata = self.get_metadata()
                    file_path = cur_save_path.replace('tif', 'yaml', 1)
                    self.save_metadata_file(metadata, file_path)

                # calculate and save projection for bokeh --------------------------------------------------------------
                # start = time.time()
                self.calculate_save_projection(self.num_laserlines, image_data, cur_save_path)
                # stop = time.time()
                # print("Projection calculation time : {}".format(stop-start))

                # # save file with z positions (same procedure for either file format)
                # file_path = os.path.join(os.path.split(cur_save_path)[0], 'z_positions.yaml')
                # save_z_positions_to_file(z_target_positions, z_actual_positions, file_path)

                if self.logging:  # to modify: check if data saved correctly before writing this log entry
                    add_log_entry(self.log_path, self.probe_counter, 2, 'Image data saved', 'info')

            # go back to first ROI (to avoid a long displacement just before restarting imaging)
            self.ref['roi'].set_active_roi(name=self.roi_names[0])
            self.ref['roi'].go_to_roi_xy()

            if self.logging:
                add_log_entry(self.log_path, self.probe_counter, 2, 'Finished Imaging', 'info')
        # Imaging (for all ROIs) finished ------------------------------------------------------------------------------

        # --------------------------------------------------------------------------------------------------------------
        # Photobleaching
        # --------------------------------------------------------------------------------------------------------------
        if not self.aborted:

            if self.logging:
                self.status_dict['process'] = 'Photobleaching'
                write_status_dict_to_file(self.status_dict_path, self.status_dict)
                add_log_entry(self.log_path, self.probe_counter, 3, 'Started Photobleaching', 'info')

            # rinse needle in parallel with photobleaching
            self.ref['valves'].set_valve_position('b', 1)  # RT rinsing valve: rinse needle
            self.ref['valves'].wait_for_idle()
            self.ref['daq'].start_rinsing(30)
            start_rinsing_time = time.time()

            # list all the files that were already acquired and uploaded
            if self.transfer_data:
                path_to_upload = self.check_acquired_data()
            else:
                path_to_upload = []

            # inject product
            self.ref['valves'].set_valve_position('c', 2)  # Syringe valve: towards pump
            self.ref['valves'].wait_for_idle()

            # iterate over the steps in the photobleaching sequence
            for step in range(len(self.photobleaching_list)):
                if self.aborted:
                    break

                self.log.info(f'Photobleaching step {step + 1}')
                if self.logging:
                    add_log_entry(self.log_path, self.probe_counter, 3, f'Started injection {step + 1}')

                if self.photobleaching_list[step]['product'] is not None:  # an injection step
                    # set the 8 way valve to the position corresponding to the product
                    product = self.photobleaching_list[step]['product']
                    valve_pos = self.buffer_dict[product]
                    self.ref['valves'].set_valve_position('a', valve_pos)
                    self.ref['valves'].wait_for_idle()

                    # pressure regulation
                    # create lists containing pressure, volume and flowrate data and initialize first value to 0
                    pressure = [0]
                    volume = [0]
                    flowrate = [0]

                    self.ref['flow'].set_pressure(0.0)  # as initial value
                    self.ref['flow'].start_pressure_regulation_loop(self.photobleaching_list[step]['flowrate'])
                    # start counting the volume of buffer or probe
                    self.ref['flow'].start_volume_measurement(self.photobleaching_list[step]['volume'])

                    ready = self.ref['flow'].target_volume_reached

                    while not ready:
                        time.sleep(1)
                        ready = self.ref['flow'].target_volume_reached
                        # retrieve data for data saving at the end of interation
                        self.append_flow_data(pressure, volume, flowrate)
                        # if data are ready to be saved, launch a worker
                        path_to_upload = self.launch_data_uploading(path_to_upload)

                        if self.aborted:
                            ready = True

                    self.ref['flow'].stop_pressure_regulation_loop()
                    time.sleep(1)  # time to wait until last regulation step is finished, afterwards reset pressure to 0
                    # get the last data points
                    self.append_flow_data(pressure, volume, flowrate)
                    time.sleep(1)
                    self.ref['flow'].set_pressure(0.0)

                    # save pressure and volume data to file
                    complete_path = create_path_for_injection_data(self.network_directory,
                                                                   self.probe_list[self.probe_counter - 1][1],
                                                                   'photobleaching', step)
                    save_injection_data_to_csv(pressure, volume, flowrate, complete_path)

                else:  # an incubation step
                    t = self.photobleaching_list[step]['time']
                    self.log.info(f'Incubation time.. {t} s')
                    self.ref['valves'].set_valve_position('c', 1)
                    self.ref['valves'].wait_for_idle()

                    # allow abort by splitting the waiting time into small intervals of 30 s
                    num_steps = t // 30
                    remainder = t % 30
                    for i in range(num_steps):
                        # if data are ready to be saved, launch a worker
                        path_to_upload = self.launch_data_uploading(path_to_upload)
                        if not self.aborted:
                            time.sleep(30)
                    time.sleep(remainder)

                    self.ref['valves'].set_valve_position('c', 2)
                    self.ref['valves'].wait_for_idle()
                    self.log.info('Incubation time finished')

                if self.logging:
                    add_log_entry(self.log_path, self.probe_counter, 3, f'Finished injection {step + 1}')

            # stop flux by closing valve towards pump
            self.ref['valves'].set_valve_position('c', 1)  # Syringe valve: towards syringe
            self.ref['valves'].wait_for_idle()

            # verify if rinsing finished in the meantime
            current_time = time.time()
            diff = current_time - start_rinsing_time
            if diff < 60:
                time.sleep(60 - diff + 1)

            # set valves to default positions
            self.ref['valves'].set_valve_position('a', 1)  # 8 way valve
            self.ref['valves'].wait_for_idle()
            self.ref['valves'].set_valve_position('b', 1)  # RT rinsing valve: Rinse needle
            self.ref['valves'].wait_for_idle()

            if self.logging:
                add_log_entry(self.log_path, self.probe_counter, 3, 'Finished Photobleaching', 'info')
        # Photobleaching finished --------------------------------------------------------------------------------------

        if not self.aborted:
            if self.logging:
                add_log_entry(self.log_path, self.probe_counter, 0, f'Finished cycle {self.probe_counter}', 'info')

        return (self.probe_counter < len(self.probe_list)) and (not self.aborted)

    def pauseTask(self):
        """ """
        self.log.info('pauseTask called')

    def resumeTask(self):
        """ """
        self.log.info('resumeTask called')

    def cleanupTask(self):
        """ """
        self.log.info('cleanupTask called')

        if self.logging:
            try:
                self.status_dict = {}
                write_status_dict_to_file(self.status_dict_path, self.status_dict)
            except Exception:  # in case cleanup task was called before self.status_dict_path is defined
                pass

        if self.aborted:
            if self.logging:
                add_log_entry(self.log_path, self.probe_counter, 0, 'Task was aborted.', level='warning')
            # add extra actions to end up in a proper state: pressure 0, end regulation loop, set valves to default
            # position .. (maybe not necessary because all those elements will still be done above)
        else:
            # list all the files that were already acquired and uploaded
            if self.transfer_data:
                path_to_upload = self.check_acquired_data()
            else:
                path_to_upload = []
            while path_to_upload and not self.aborted:
                time.sleep(1)
                path_to_upload = self.launch_data_uploading(path_to_upload)

        # reset the camera to default state
        self.ref['cam'].reset_camera_after_multichannel_imaging()
        self.ref['cam'].set_exposure(self.default_exposure)

        # close the fpga session
        self.ref['laser'].end_task_session()
        self.ref['laser'].restart_default_session()
        self.log.info('restarted default fpga session')

        # reset stage velocity to default
        self.ref['roi'].set_stage_velocity({'x': 3, 'y': 3})  # 5.74592

        # enable gui actions
        # roi gui
        self.ref['roi'].enable_tracking_mode()
        self.ref['roi'].enable_roi_actions()
        # basic imaging gui
        self.ref['cam'].enable_camera_actions()
        self.ref['laser'].enable_laser_actions()
        # focus tools gui
        self.ref['focus'].enable_focus_actions()
        # fluidics control gui
        self.ref['valves'].enable_valve_positioning()
        self.ref['flow'].enable_flowcontrol_actions()
        self.ref['pos'].enable_positioning_actions()

        total = time.time() - self.start
        print(f'total time with logging = {self.logging}: {total} s')

        self.log.info('cleanupTask finished')

    # ==================================================================================================================
    # Helper functions
    # ==================================================================================================================

    # ------------------------------------------------------------------------------------------------------------------
    # user parameters
    # ------------------------------------------------------------------------------------------------------------------

    def load_user_parameters(self):
        """ This function is called from startTask() to load the parameters given by the user in a specific format.

        Specify the path to the user defined config for this task in the (global) config of the experimental setup.

        user must specify the following dictionary (here with example entries):
            sample_name: 'Mysample'
            exposure: 0.05  # in s
            num_z_planes: 50
            z_step: 0.25  # in um
            centered_focal_plane: False
            imaging_sequence: [('488 nm', 3), ('561 nm', 3), ('641 nm', 10)]
            save_path: 'E:/'
            file_format: 'tif'
            roi_list_path: 'pathstem/qudi_files/qudi_roi_lists/roilist_20210101_1128_23_123243.json'
            injections_path: 'pathstem/qudi_files/qudi_injection_parameters/injections_2021_01_01.yml'
            dapi_path: 'E:/imagedata/2021_01_01/001_HiM_MySample_dapi'
        """
        try:
            with open(self.user_config_path, 'r') as stream:
                self.user_param_dict = yaml.safe_load(stream)

                self.sample_name = self.user_param_dict['sample_name']
                self.exposure = self.user_param_dict['exposure']
                self.num_z_planes = self.user_param_dict['num_z_planes']
                self.z_step = self.user_param_dict['z_step']  # in um
                self.centered_focal_plane = self.user_param_dict['centered_focal_plane']
                self.imaging_sequence = self.user_param_dict['imaging_sequence']
                self.save_path = self.user_param_dict['save_path']
                self.save_network_path = self.user_param_dict['save_network_path']
                self.transfer_data = self.user_param_dict['transfer_data']
                self.file_format = self.user_param_dict['file_format']
                self.roi_list_path = self.user_param_dict['roi_list_path']
                self.injections_path = self.user_param_dict['injections_path']
                self.dapi_path = self.user_param_dict['dapi_path']

        except Exception as e:  # add the type of exception
            self.log.warning(f'Could not load user parameters for task {self.name}: {e}')

        # establish further user parameters derived from the given ones:

        # load rois from file and create a list ------------------------------------------------------------------------
        self.ref['roi'].load_roi_list(self.roi_list_path)
        self.roi_names = self.ref['roi'].roi_names

        # imaging ------------------------------------------------------------------------------------------------------
        # convert the imaging_sequence given by user into format required by the bitfile
        lightsource_dict = {'BF': 0, '405 nm': 1, '488 nm': 2, '561 nm': 3, '640 nm': 4}
        self.num_laserlines = len(self.imaging_sequence)
        wavelengths = [self.imaging_sequence[i][0] for i, item in enumerate(self.imaging_sequence)]
        wavelengths = [lightsource_dict[key] for key in wavelengths]
        for i in range(self.num_laserlines, 5):
            wavelengths.append(0)  # must always be a list of length 5: append zeros until necessary length reached
        self.wavelengths = wavelengths

        self.intensities = [self.imaging_sequence[i][1] for i, item in enumerate(self.imaging_sequence)]
        for i in range(self.num_laserlines, 5):
            self.intensities.append(0)

        # injections ---------------------------------------------------------------------------------------------------
        self.load_injection_parameters()

        self.log.info('user parameters loaded and processed')

    def load_injection_parameters(self):
        """ Load relevant information from the document containing the injection parameters in a specific format.
        This document is configured using the Qudi injections module to obtain the correct format.
        It is a dictionary with keys 'buffer', 'probes', 'hybridization list' and 'photobleaching list'.
        'buffer' and 'probes' contain themselves subdictionaries as value.
        """
        try:
            with open(self.injections_path, 'r') as stream:
                documents = yaml.safe_load(stream)  # yaml.full_load when yaml package updated
                buffer_dict = documents['buffer']
                self.probe_dict = documents['probes']
                self.hybridization_list = documents['hybridization list']
                self.photobleaching_list = documents['photobleaching list']

            # invert the buffer dict to address the valve by the product name as key
            self.buffer_dict = dict([(value, key) for key, value in buffer_dict.items()])
            # create a list out of probe_dict and order by ascending position
            # (for example: probes in pos 2, 5, 6, 9, 10 is ok but not 10, 2, 5, 6, 9)
            self.probe_list = sorted(self.probe_dict.items())  # list of tuples, such as [(1, 'RT1'), (2, 'RT2')]

        except Exception as e:
            self.log.warning(f'Could not load hybridization sequence for task {self.name}: {e}')

    def calculate_start_position(self, centered_focal_plane):
        """
        This method calculates the piezo position at which the z stack will start. It can either start in the
        current plane or calculate an offset so that the current plane will be centered inside the stack.

        :param: bool centered_focal_plane: indicates if the scan is done below and above the focal plane (True)
                                            or if the focal plane is the bottommost plane in the scan (False)

        :return: float piezo start position
        """
        current_pos = self.ref['focus'].get_position()

        # the scan should start below the current position so that the focal plane will be the central plane or one of
        # the central planes in case of an even number of planes
        if centered_focal_plane:
            # even number of planes:
            if self.num_z_planes % 2 == 0:
                # focal plane is the first one of the upper half of the number of planes
                start_pos = current_pos - self.num_z_planes / 2 * self.z_step
            # odd number of planes:
            else:
                start_pos = current_pos - (self.num_z_planes - 1) / 2 * self.z_step
            return start_pos
        else:
            return current_pos  # the scan starts at the current position and moves up

    # ------------------------------------------------------------------------------------------------------------------
    # file path handling
    # ------------------------------------------------------------------------------------------------------------------

    def create_directory(self, path_stem):
        """ Create the directory (based on path_stem given as user parameter),
        in which the folders for the ROI will be created
        Example: path_stem/YYYY_MM_DD/001_HiM_samplename

        :param: str pathstem
        :return: str path to directory
        """
        cur_date = datetime.today().strftime('%Y_%m_%d')

        path_stem_with_date = os.path.join(path_stem, cur_date)

        # check if folder path_stem_with_date exists, if not: create it
        if not os.path.exists(path_stem_with_date):
            try:
                os.makedirs(path_stem_with_date)  # recursive creation of all directories on the path
            except Exception as e:
                self.log.error('Error {0}'.format(e))

        # count the subdirectories in the directory path (non recursive !) to generate an incremental prefix
        dir_list = [folder for folder in os.listdir(path_stem_with_date) if
                    os.path.isdir(os.path.join(path_stem_with_date, folder))]
        number_dirs = len(dir_list)

        prefix = str(number_dirs + 1).zfill(3)
        # make prefix accessible to include it in the filename generated in the method get_complete_path
        self.prefix = prefix

        foldername = f'{prefix}_HiM_{self.sample_name}'

        path = os.path.join(path_stem_with_date, foldername)

        # create the path  # no need to check if it already exists due to incremental prefix
        try:
            os.makedirs(path)  # recursive creation of all directories on the path
        except Exception as e:
            self.log.error('Error {0}'.format(e))

        return path

    def get_complete_path(self, directory, roi_number, probe_number):
        """ Create the complete path for a file containing image data,
        based on the directory for the experiment that was already created,
        the ROI number and the probe number,
        such as directory/ROI_007/RT2/scan_num_RT2_007_ROI.tif

        :param: str directory
        :param: str roi_number: identifier of the current ROI
        :param: str probe_number: identifier of the current RT

        :return: str complete path (as in the example above)
        """
        path = os.path.join(directory, roi_number, probe_number)

        if not os.path.exists(path):
            try:
                os.makedirs(path)  # recursive creation of all directories on the path
            except Exception as e:
                self.log.error('Error {0}'.format(e))

        roi_number_inv = roi_number.strip('ROI_') + '_ROI'  # for compatibility with analysis format

        file_name = f'scan_{self.prefix}_{probe_number}_{roi_number_inv}.{self.file_format}'

        complete_path = os.path.join(path, file_name)
        return complete_path

    # ------------------------------------------------------------------------------------------------------------------
    # metadata
    # ------------------------------------------------------------------------------------------------------------------

    def get_metadata(self):
        """ Get a dictionary containing the metadata in a plain text easy readable format.

        :return: dict metadata
        """
        metadata = {'Sample name': self.sample_name, 'Exposure time (s)': float(np.round(self.exposure, 3)),
                    'Scan step length (um)': self.z_step, 'Scan total length (um)': self.z_step * self.num_z_planes,
                    'Number laserlines': self.num_laserlines}
        for i in range(self.num_laserlines):
            metadata[f'Laser line {i + 1}'] = self.imaging_sequence[i][0]
            metadata[f'Laser intensity {i + 1} (%)'] = self.imaging_sequence[i][1]

        # add translation stage position
        metadata['x position'] = float(self.ref['roi'].stage_position[0])
        metadata['y position'] = float(self.ref['roi'].stage_position[1])

        # add autofocus information :
        metadata['Autofocus offset'] = float(self.ref['focus']._autofocus_logic._focus_offset)
        metadata['Autofocus calibration precision'] = float(np.round(self.ref['focus']._precision, 2))
        metadata['Autofocus calibration slope'] = float(np.round(self.ref['focus']._slope, 3))
        metadata['Autofocus setpoint'] = float(np.round(self.ref['focus']._autofocus_logic._setpoint, 3))

        return metadata

    def get_fits_metadata(self):
        """ Get a dictionary containing the metadata in a fits header compatible format.

        :return: dict metadata
        """
        metadata = {'SAMPLE': (self.sample_name, 'sample name'), 'EXPOSURE': (self.exposure, 'exposure time (s)'),
                    'Z_STEP': (self.z_step, 'scan step length (um)'),
                    'Z_TOTAL': (self.z_step * self.num_z_planes, 'scan total length (um)'),
                    'CHANNELS': (self.num_laserlines, 'number laserlines')}
        for i in range(self.num_laserlines):
            metadata[f'LINE{i + 1}'] = (self.imaging_sequence[i][0], f'laser line {i + 1}')
            metadata[f'INTENS{i + 1}'] = (self.imaging_sequence[i][1], f'laser intensity {i + 1}')
        metadata['X_POS'] = (self.ref['roi'].stage_position[0], 'x position')
        metadata['Y_POS'] = (self.ref['roi'].stage_position[1], 'y position')

        # add autofocus information :
        metadata['AF_OFFST'] = self.ref['focus']._autofocus_logic._focus_offset
        metadata['AF_PREC'] = np.round(self.ref['focus']._precision, 2)
        metadata['AF_SLOPE'] = np.round(self.ref['focus']._slope, 3)
        metadata['AF_SETPT'] = np.round(self.ref['focus']._autofocus_logic._setpoint, 3)

        # pixel size
        return metadata

    def save_metadata_file(self, metadata, path):
        """ Save a txt file containing the metadata dictionary.

        :param dict metadata: dictionary containing the metadata
        :param str path: pathname
        """
        with open(path, 'w') as outfile:
            yaml.safe_dump(metadata, outfile, default_flow_style=False)
        self.log.info('Saved metadata to {}'.format(path))

    # ------------------------------------------------------------------------------------------------------------------
    # data for injection tracking
    # ------------------------------------------------------------------------------------------------------------------

    def append_flow_data(self, pressure_list, volume_list, flowrate_list):
        """ Retrieve most recent values of pressure, volume and flowrate from flowcontrol logic and
        append them to lists storing all values.
        :param: list pressure_list
        :param: list volume_list
        :param: list flowrate_list
        :return: None
        """
        new_pressure = self.ref['flow'].get_pressure()[0]  # get_pressure returns a list, we just need the first element
        new_total_volume = self.ref['flow'].total_volume
        new_flowrate = self.ref['flow'].get_flowrate()[0]
        pressure_list.append(new_pressure)
        volume_list.append(new_total_volume)
        flowrate_list.append(new_flowrate)

    # ------------------------------------------------------------------------------------------------------------------
    # data for acquisition tracking
    # ------------------------------------------------------------------------------------------------------------------

    @staticmethod
    def calculate_save_projection(num_channel, image_array, saving_path):

        # According to the number of channels acquired, split the stack accordingly
        deinterleaved_array_list = [image_array[idx::num_channel] for idx in range(num_channel)]

        # For each channel, the projection is calculated and saved as a npy file
        for n_channel in range(num_channel):
            image_array = deinterleaved_array_list[n_channel]
            projection = np.max(image_array, axis=0)
            path = saving_path.replace('.tif', f'_ch{n_channel}_2D', 1)
            np.save(path, projection)

    def check_acquired_data(self):
        """ List all the acquired data in the directory and all the data already uploaded on the network. Compare the
        data in order to return a list containing only the paths to the files that were not transferred yet. In order to
        optimize the transfer, the npy and yaml files are processed first (allowing to use bokeh).

        @return: path_to_upload : list of all the .tif files in the local directory
        """
        # look for all the tif/npy/yml files in the folder
        path_to_upload_npy = glob(self.directory + '/**/*.npy', recursive=True)
        print(f'Number of npy files found : {len(path_to_upload_npy)}')
        path_to_upload_yml = glob(self.directory + '/**/*.yaml', recursive=True)
        print(f'Number of yaml files found : {len(path_to_upload_yml)}')
        path_to_upload_tif = glob(self.directory + '/**/*.tif', recursive=True)
        print(f'Number of tif files found : {len(path_to_upload_tif)}')
        path_to_upload = path_to_upload_npy + path_to_upload_yml + path_to_upload_tif

        # look for all the tif/npy/yml files in the destination folder
        uploaded_path_npy = glob(self.network_directory + '/**/*.npy', recursive=True)
        uploaded_path_yml = glob(self.network_directory + '/**/*.yaml', recursive=True)
        uploaded_path_tif = glob(self.network_directory + '/**/*.tif', recursive=True)
        uploaded_path = uploaded_path_npy + uploaded_path_yml + uploaded_path_tif
        uploaded_files = []
        for n, path in enumerate(uploaded_path):
            uploaded_files.append(os.path.basename(path))

        # remove from the list all the files that have already been transferred
        selected_path_to_upload = set(path_to_upload)
        for path in path_to_upload:
            file_name = os.path.basename(path)
            if file_name in uploaded_files:
                selected_path_to_upload.remove(path)
        selected_path_to_upload = list(selected_path_to_upload)

        # sort the list based on the file format
        idx_tif = []
        idx_npy = []
        idx_yaml = []

        for n, path in enumerate(selected_path_to_upload):
            if path.__contains__('.npy'):
                idx_npy.append(n)
            elif path.__contains__('.yaml'):
                idx_yaml.append(n)
            else:
                idx_tif.append(n)

        # build the final list of file to transfer
        path_to_upload_sorted = [selected_path_to_upload[i] for i in idx_npy] \
                                + [selected_path_to_upload[i] for i in idx_yaml] \
                                + [selected_path_to_upload[i] for i in idx_tif]

        print(f'Number of files to upload : {len(path_to_upload_sorted)}')
        return list(path_to_upload_sorted)

    def launch_data_uploading(self, path_to_upload):
        """ Look for the next .tif file to upload and start the worker on a specific thread to launch the transfer

        @param path_to_upload: list of all the .tif files in the local directory
        """
        global data_saved

        if data_saved and path_to_upload:

            path = path_to_upload.pop(0)

            # rewrite the path to the server, following the same hierarchy
            relative_dir = os.path.relpath(os.path.dirname(path), start=self.directory)
            network_dir = os.path.join(self.network_directory, relative_dir)
            os.makedirs(network_dir, exist_ok=True)

            # launch the worker to start the transfer
            data_saved = False
            print(f"uploading {path}")
            worker = UploadDataWorker(path, network_dir)
            self.threadpool.start(worker)

        return path_to_upload<|MERGE_RESOLUTION|>--- conflicted
+++ resolved
@@ -46,12 +46,6 @@
 data_saved = True  # Global variable to follow data registration for each cycle (signal/slot communication is not
 
 
-<<<<<<< HEAD
-=======
-# available with QRunnable - however, since qudi is using QThreadPool & QRunnable, I kept the same method for multi-
-# threading.
-
->>>>>>> 50e37a5b
 class UploadDataWorker(QtCore.QRunnable):
     """ Worker thread to parallelize data uploading to network during injections. Available with QRunnable - however,
     since qudi is using QThreadPool & QRunnable, I kept the same method for multi-threading (jb).
