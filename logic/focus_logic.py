--- conflicted
+++ resolved
@@ -227,12 +227,6 @@
         """
         return self._piezo.get_pos()[self._axis]
 
-<<<<<<< HEAD
-    def abort_movement(self):
-        self._piezo.abort()  # this function is not yet implemented
-
-=======
->>>>>>> 4d8ae02b
     def set_step(self, step):
         """ Set the step for a piezo movement. This updates the class attribute _step which is used by the GUI module.
         :param: float step: new value for the step
@@ -690,12 +684,4 @@
 
     def enable_focus_actions(self):
         """ This method resets all focus related toolbar actions on GUI to callable state, for example after Tasks. """
-<<<<<<< HEAD
-        self.sigEnableFocusActions.emit()
-
-
-
-
-=======
-        self.sigEnableFocusActions.emit()
->>>>>>> 4d8ae02b
+        self.sigEnableFocusActions.emit()