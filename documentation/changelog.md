--- conflicted
+++ resolved
@@ -81,12 +81,9 @@
 * Set proper minimum wavelength value in constraints of Tektronix AWG7k series HW module
 * Added a hardware file for fibered optical switch Thorlabs OSW12/22 via SwitchInterface
 * Fixed bug affecting interface overloading of Qudi modules
-<<<<<<< HEAD
-* Added a hardware file to interface Thorlabs filter wheels via scripts
-=======
 * Added ScienDSpinbox and ScienSpinbox compatibility to mapper
 * Added missing metadata in saved raw data file of PulsedMeasurement module
->>>>>>> 4f7d11ab
+* Added a hardware file to interface Thorlabs filter wheels via scripts
 *
 
 
