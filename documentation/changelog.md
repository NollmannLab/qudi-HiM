# Changelog {#changelog}

## Pre-release

Changes/New features:

* Cleanup/Improvement/Debug of POI manager (logic and GUI)
* New POI manager tool _POI selector_ which allows adding of new POIs by clicking inside the scan 
image
* Added an optional POI nametag to the POI manager. If you give this property a string value, all 
new POIs will be named after this tag together with a consecutive integer index.
* If using the POI manager, the currently selected active POI name will be added to savelogic as 
global parameter. All saved data files will include this POI name in the header.
* bug fix to how the flags are set for AWG70k
* New POI automatic search tool added. If you click on the 'Auto POIs' tool button, POIs will be 
automatically added in your scan image. This makes fluorescent emitter selections much faster and
more accurately.
* Replaced the old `pg.PlotWidget` subclass `PlotWidgetModified` with new subclasses 
`ScanPlotWidget`, `ScanViewBox` (`pg.ViewBox`) and `ScanImageItem` (`pg.ImageItem`) to handle 
coordinate transformations upon mouse click/drag and zooming internally. Also integrates the 
draggable crosshair into the PlotWidget. This reduces code and improves readability in GUI modules.
* Introduced blink correction filter to confocal and poimanager scan images (toggle in "view" menu). 
Purely for displaying purposes; raw data is not affected by this filter.
* Add `scan_blink_correction` filter to `core.utils.filters`
* exposed the sequencegenerator-functions analyze_sequence and analyze_ensemble to be accessible via pulsedmaster
* analyze functions can be called either with the appropriate objects or with the object name
* while sampling a sequence, the ensembles are only sampled if they weren't already sampled before
* Add `natural_sort` utility function to `core.util.helpers`
* Bug fix to the gated extractor: now all the function parameters are loaded
* Added a hardware file for power supply Keysight E3631A with a process control interface
* Updated powermeter PM100D module to add ProcessInterface and wavelength support
* Added two interfuses for interfaces process value and process control to modify the values based
on an interpolated function
* Changed ProcessInterface and ProcessControlInterface to use underscore case instead of CamelCase
* Added hardware module to interface temperature controller Cryocon 22C
* Added an optional parameter to connectors so that dependencies can be optional
* Made ODMR logic an optional dependency in SpectrumLogic
* Made some changes in the AWG7k file for sorting integers without natural sort
* Removed additional scaling from sampling functions. They now return samples as as expected. 
The entire normalization to pulse generator analog voltage range (Vpp) is done during sampling.
* Introduced support of interface sensitive overloading of interface methods. This resolves 
namespace conflicts within a hardware module inheriting multiple interfaces. See 
_how_to_hardware_with_multiple_interfaces.md_ for detailed documentation.
* Used the new (already existing) helper function _add_trigger in the shipped `predefined_methods`.
* Added more extraction and analysis methods for extraction and/or analysis that is done directly on hardware.
* Improved the jupyter kernel: prints are now printed live and not only after the cell is finished. Also code cleanup.
* Adding Ocean optics spectrometer hardware module.
* Removed the method `has_sequence_mode` from the `PulserInterface` 
and rather added a `sequence_option` to the `PulserConstraints`.
In `FORCED` mode the `SequenceGeneratorLogic` will create a default sequence around each stand-alone Ensemble.
The potential sequence_options are: 
  * `NON` (no sequence mode)
  * `OPTIONAL` (sequence mode possible)
  * `FORCED` (only output as sequence possible)
* Added interfuse to correct geometrical aberration on scanner via polynomial transformations
* added the option to do a purely analog ODMR scan.
* added multi channel option to process_interface and process_control_interface
* added the option of an additional path for fit methods
* added a hardware file for power supply  Teledyne T3PS3000
* added pulse generator constraints to predefined
* remove debug prints for flags in dummy pulser that were filling up the log
* wider first column for ensemble and sequence editors to see long names and fixing header of first column in table of sequence editor
* Added config option for counter voltage range in hardware class NationalInstrumentsXSeries.
* Saving data in confocal GUI no longer freezes other GUI modules
* Added save_pdf and save_png config options for save_logic
* Fixed bug in spincore pulseblaster hardware that affected only old models
* Added a netobtain in spincore pulseblaster hardware to speedup remote loading 
* Adding hardware file of HydraHarp 400 from Pico Quant, basing on the 3.0.0.2 version of function library and user manual.
<<<<<<< HEAD
* reworked the QDPlotter to now contain fits in up to three plots. Attentions: notebooks might break by this change.

=======
* Set proper minimum wavelength value in constraints of Tektronix AWG7k series HW module
>>>>>>> 48a6df40


Config changes:

* The parameters `additional_predefined_methods_path` and `additional_sampling_functions_path` 
of the `SequenceGeneratorLogic` can now either be a string for a single path 
or a list of strings for multiple paths.
* There is an option for the fit logic, to give an additional path: `additional_fit_methods_path`
* The connectors and file names of the GUI and logic modules of the QDPlotter have been changed.
* QDPlotter now needs a new connection to the fit logic. 

## Release 0.10
Released on 14 Mar 2019
Available at https://github.com/Ulm-IQO/qudi/releases/tag/v0.10

Changes/New features:

* Added support for Opal Kelly XEM6310-LX45 devices to HardwareSwitchFpga hardware module.
* Newport CONEX-AGP piezo stage motor module.
* Sequence Generator checks the step constraint and adds and idle block if necessary.
* Save_logic now expands environment variables in the configured data path (e.g. $HOME under Unix or $HOMEPATH under Windows)
* Added command line argument --logdir to specify the path to the logging directory
* Added the keyword "labels" to the "measurement_information" dict container in predefined methods.
This can be used to specify the axis labels for the measurement (excluding units)
* All modules use new connector style where feasible.
* Bug fix for POI manager was losing active POI when moving crosshair in confocal
* Added a how-to-get-started guide to the documentation
* Bug fixes and improvements for the scientific SpinBox introduced in v0.9 
* POI manager keeps POIs as StatusVar across restarts and fixes to distance measurement
* Various stability improvements and minor bug fixes
* Update conda environment to more recent versions of packages
* Fix installation procedure for the conda environment in windows by using powershell in the cmd and catch with that potential exceptions (e.g. if conda environment is not present).
* Added .ico image to make a desktop shortcut on Windows with explanation in the documentation
* Added a how-to-participate guide to the documentation
* Added installation options guide to the documentation
* A lot of smaller fixes to the spectrometer (WinSpec) -> this also modifies the connectors in the default config
* Added fitting to the spectrometer
* Microwave interface passes trigger timing to microwave source, needs hardware module adjustments for not-in-tree modules
* Bug fixes and support for SMD12 laser controller
* For SMIQs added config options to additionally limit frequency and power. Added constraint for SMQ06B model.
* Added live OMDR functionality to only calculate the average signal over a limited amount of scanned lines
* New hardware file for Microwave source - Anritsu MG3691C with SCPI commands has been added.
* **Config Change:** Hardware file for mw_source_anritsu70GHz.py with class MicrowaveAnritsu70GHz was changed to file mw_source_anritsu_MG369x.py with class MicrowaveAnritsuMG369x to make it universal. Also hardware constraints are set per model.
* Lock-In functionality was added to the ODMR counter and implemented for the NI-Card. All other hardware and interfuse with ODMRCounterInterface were updated.
* New hardware file for Microwave source - WindFreak Technologies SynthHDPro 54MHz-13GHz source
* New hardware file for AWG - Keysight M3202A 1GS/s 4-channel PXIe AWG
* Add separate conda environments for windows 7 32bit, windows 7 64bit, and windows 10 64bit. 
* Extend the windows installation procedure of the conda environment for qudi. The conda environments is selected automatically for the correct windows version and the appropriate environment file is taken.
* Rewrite the documentation for required python packages for Qudi and mention instead the installation procedure, how to create manually a python environment for qudi.
* Correct the low level implementation for the PulseBlasterESR-PRO.
* Implement the pulser interface for PulseBlasterESR-PRO devices.
* Implement the switch interface for PulseBlasterESR-PRO devices.
* Add possibility to set instruction delays in the config for PulseBlasterESR-PRO sequence generation.
* Add a copy-paste config option to the docstrings of all current qudi hardware modules.
* Add save logic features to add additional parameters saved with each data file
* **Pulsed 3.0:**\
    _A truckload of changes regarding all pulsed measurement related modules_
    * analyze_sequence now returns all the necessary values to work with sequences.
    * It is now possible to select no or analogue laser channels. In this case, the relevant block element gets marked as laser.
    * Adding the possibility to reliably add flags to sequence steps and making them selectable in the GUI.
    * Bug fix for waveform generation larger than ~2 GSamples
    * Added chirp function to available analog shapes in pulsed measurements
    * Tab order in pulsed measurement GUI is now more useful
    * Added delta plot of alternating sequence in the pulsed analysis window (including errorbars)
    * Bug fix for pulsed extraction window where zooming caused InfiteLines to disappear and a 
    switch in lines caused negative width
    * Bug fix for pulsed measurements with large photon count numbers (`numpy.int32` vs. 
    `numpy.int64`)
    * Pulsed related logic modules have been moved to `<main_dir>/logic/pulsed`
    * Graphical editors for `PulseBlock`, `PulseBlockEnsemble` and `PulseSequence` instance 
    generation are now implemented according to the _Qt_ model/view concept. Several delegates and 
    custom widgets needed by the editors can be found in `<main_dir>/gui/pulsed`. The editors 
    (_QTableView_) and corresponding models (_QAbstractTableModel_) can be found in 
    `pulse_editors.py`.
    * Several GUI tweaks and clean-ups for all tabs of `PulsedMeasurementGui`
    * Removal of several "logic components" from GUI module
    * `SequenceGeneratorLogic` is now fully responsible for controlling the pulse generator hardware.
    `PulsedMeasurementLogic` also has access to the pulse generator but only to start/stop it.
    `samples_write_methods.py` became obsolete and will be removed once all hardware modules 
    implement waveform/sequence generation on their own.
    * The purpose of `PulsedMasterLogic` is now mainly to decouple function calls to 
    `SequenceGeneratorLogic` and `PulsedMeasurementLogic` via signals. Due to the very diverse 
    usage of the pulsed modules in a combination of custom scripts together with the GUI this is 
    a crucial feature to ensure safe threading.
    * Pulser hardware interface has been changed. The pulser hardware module is now fully 
    responsible for waveform and sequence generation on the device. The `SequenceGeneratorLogic` 
    now only calculates the analog and digital samples and hands them over to the hardware module 
    to be written to the device. This makes it more flexible since no in-depth knowledge about the 
    hardware specific memory/file management is needed in the logic making the interface more 
    generic. Makes it easier to create new pulse generator modules as long as the hardware can be 
    abstracted to a waveform/sequence terminology.
    * Adapted pulse generator modules to new pulser interface.
    * Adapted FPGA hardware file to run with new interface.
    * All groups of settings in pulsed logic modules are now represented as dictionaries improving 
    flexibility as well as minimizing necessary code changes when adding new features.
    * Most parameter sets in `PulsedMeasurementLogic` and `SequenceGeneratorLogic` are now 
    properties of the respective module. `PulsedMasterLogic` also provides an interface to all those 
    properties.
    * Dynamic import of pulse analysis and pulse extraction methods now realized through helper 
    class instances held by `PulsedMeasurementLogic`. For detailed information about adding 
    methods, please see `how_to_add_analysis_methods.md` and `how_to_add_extraction_methods.md`
    * Dynamic import of predefined methods now realized through helper class instance held by 
    `SequenceGeneratorLogic`. For detailed information about adding methods, please see 
    `how_to_add_predefined_methods.md`
    * Dynamic import of sampling function definitions (analog waveform shapes) handled by class 
    `SamplingFunctions` and will be refreshed upon activation of `SequenceGeneratorLogic`. For 
    detailed information about adding functions, please see `how_to_add_sampling_functions.md`
    * Alternative plot data will now always be saved if available
    * Automatic setting of parameters in pulsed analysis tab (invoke settings) will only be possible
    for ensembles/sequences generated by predefined methods (instances must have fully populated 
    `measurement_information` dictionary) NOT for ensembles/sequences created or edited by the table
    editors.
    * Each `PulseBlockEnsemble` and `PulseSequence` instance will have a dictionary attribute called
    `sampling_information` which will be populated during waveform/sequence creation. It provides 
    information about the "real life" realization of the waveform/sequence like the actual length of
    each `PulseBlockElement` in integer time bins or the times at which transitions of digital 
    channels occur. It will also contain the set of pulse genrator settings used during sampling 
    (e.g. sample_rate, activation_config etc.).
    When the respective pulser assets (waveforms and sequences) get deleted from the device, this 
    dictionary will be emptied to indicate that the asset has not yet been sampled.
    This will only work if you delete waveforms/sequences on the device via qudi commands or upon a 
    restart of qudi. Hardware assets directly deleted by hand can lead to faulty behaviour of the 
    pulsed measurement modules.
    * Pulse analysis and extraction methods now have read-only access to the entire 
    `PulsedMeasurementLogic` allowing to implement more sophisticated methods that need in-depth 
    information about the running waveform.
    * Predefined methods now have read-only access to the entire `SequenceGeneratorLogic`
    * Pulsed object instances (blocks, ensembles, sequences) are serialized to a directory that can 
    be changed via ConfigOption. Each instance is a separate file so it is easier to manage a large 
    number of instances. In the future these instances need to be saved as StatusVars
    * New dialog box for pulse generator hardware settings. Previously the settings were located 
    directly in a tab of the PulsedMainGUI. Also added voltage settings for digital and analog 
    channels that were missing in the GUI before. 
    * Lots of smaller changes to improve programming flexibility and robustness against users
	* Added a new ungated extraction method ('ungated_gated_conv_deriv') which uses the keys in the 
	  sampling information to convert an ungated timetrace into a gated timetrace which is then 
	  anaylzed with the ungated method 'gated_conv_deriv'. The conversion is based on the rising
	  and falling bins in the laser channel which indicate the positions of the laser pulses in 
	  the ungated trace. For fine-tuning additional delays (for example from AOMs) can be taken 
	  into account. This method speeds up laser extractions from ungated timetraced by a lot.
	* Improved pulsed measurement textfile and plot layout for saved data
    * Added buttons to delete all saved PulseBlock/PulseBlockEnsemble/PulseSequence objects at once.
    * Introduced separate fit tools for each of the two plots in the pulsed analysis tab
    * Automatically clears fit data when changing the alternative plot type or starting a new 
      measurement.

Config changes:
* **All** pulsed related logic module paths need to be changed because they have been moved in the logic
subfolder "pulsed". As an example instead of
    ```
    module.Class: 'pulsed_master_logic.PulsedMasterLogic'
    ```
    it should be now
    ```
    module.Class: 'pulsed.pulsed_master_logic.PulsedMasterLogic'
    ```
* `PulseExtractionLogic` and `PulseAnalysisLogic` are no qudi logic modules anymore and must be 
removed from the config. Also remember to remove them from the "connect" section of all other 
modules (probably just `PulsedMeasurementLogic`).

* The connection to `SaveLogic` has been removed from `PulsedMeasurementGui` and thus needs to be 
removed from the "connect" section in the config. So the GUI entry in the config should look 
somewhat like:
    ```
    pulsedmeasurement:
        module.Class: 'pulsed.pulsed_maingui.PulsedMeasurementGui'
        connect:
            pulsedmasterlogic: 'pulsedmasterlogic'
    ```
    
* The connectors and ConfigOptions for `SequenceGeneratorLogic` have changed. The new config should 
look somewhat like:
    ```
    sequencegeneratorlogic:
        module.Class: 'pulsed.sequence_generator_logic.SequenceGeneratorLogic'
        assets_storage_path: 'C:/Users/username/saved_pulsed_assets'  # optional
        additional_predefined_methods_path: 'C:\\Custom_dir'  # optional
        additional_sampling_functions_path: 'C:\\Custom_dir'  # optional
        connect:
            pulsegenerator: 'mydummypulser'
    ```
    Essentially "additional_predefined_methods_path" and "additional_sampling_functions_path" only 
    need to be specified when you want to import sampling functions or predefined methods from an 
    additional directory other than the default directories situated in qudi.logic.pulsed.
    "assets_storage_path" is the directory where the object instances for blocks, ensembles and 
    sequences are saved to. If not specified this directory will default to a subfolder in the home 
    directory.

* The connectors and ConfigOptions for `PulsedMeasurementLogic` have changed. The new config should 
look somewhat like:
    ```
    pulsedmeasurementlogic:
        module.Class: 'pulsed.pulsed_measurement_logic.PulsedMeasurementLogic'
        raw_data_save_type: 'text'  # optional
        additional_extraction_path: 'C:\\Custom_dir'  # optional
        additional_analysis_path: 'C:\\Custom_dir'  # optional
        connect:
            fastcounter: 'mydummyfastcounter'
            pulsegenerator: 'mydummypulser'
            fitlogic: 'fitlogic'
            savelogic: 'savelogic'
            microwave: 'microwave_dummy'
    ```
    Essentially "additional_extraction_path" and "additional_analysis_path" only need to be 
    specified when you want to import sampling functions or predefined methods from an additional 
    directory other than the default directories situated in qudi.logic.pulsed.
* The fitting has been added to the spectrometer logic module. You need to connect the FitLogic to 
the SpectrometerLogic module like:
    ```
    spectrumlogic: 
    module.Class: 'spectrum.SpectrumLogic' 
    connect: 
        spectrometer: 'myspectrometer' 
        savelogic: 'savelogic' 
        odmrlogic: 'odmrlogic' 
        fitlogic: 'fitlogic'
    ```

* Tektronix 7000 series is now in file `tektronix_awg7k.py` and class `AWG7k`.
 Use that instead of `tektronix_awg7122c.py` and change the configuration like this:
    ```
    pulser_awg7000:
        module.Class: 'awg.tektronix_awg7k.AWG7k'
        awg_visa_address: 'TCPIP::10.42.0.211::INSTR'
        awg_ip_address: '10.42.0.211'
        timeout: 60

   ```
   
## Release 0.9
Released on 6 Mar 2018
Available at https://github.com/Ulm-IQO/qudi/releases/tag/v0.9

Changes/New features:

* Huge amount of small and medium sized bug fixes and usability/stability improvements
* Replaced scientific SpinBoxes with a new implementation that is more powerful and does not use pyqtgraph
* Fixed Python crash upon closing qudi which was related to saving images with matplotlib (Windows)
* Added hardware module to control _Coherent OBIS_ lasers
* Manager GUI now properly reflects the state of each module
* Full multichannel support for slow counting / confocal / ODMR
* Moved to fysom v2.1.4
* Module base classes now nest fysom state machine in `module_state` instead of subclassing it. The current state is accessible via `module_state.current` or `module_state()`
* Changed the sampling algorithm for waveforms. Formerly each `PulseBlockElement` was sampled to match the specified length as closely as possible. Now the ideal time on which a transition between elements should occur is matched to a global quantized timeline. The sampled waveform length will now not deviate more than one timebin from the ideal length. However ideally identical elements can slightly vary (1 bin) in length throughout the entire waveform. This should lead in general to better results since the overall definition of the waveform is more closely matched to a quantized timeline
* Commonly used parameters in pulsed measurements are now shared for all predefined methods (less input widgets / clean UI). Each `generate_*` method still needs all parameters but input widgets are reused by name. Available names are:
  ```
  ['mw_channel', 
   'gate_count_channel', 
   'sync_trig_channel', 
   'mw_amp', 
   'mw_freq', 
   'channel_amp', 
   'delay_length', 
   'wait_time', 
   'laser_length', 
   'rabi_period']
  ```
* Generalized APT motor stages class (multi-axis support via config)
* Simple digital channel based switch on/off capability added to `hardware/ni_card.py`
* _National Instruments X series_ card hardware module renamed from `ni_card.py` to `national_instruments_x_series.py`
* `qudikernel.py` moved to core
* Listening address and port of qudi can now be changed in config (default: localhost)
* Analog signal input (for PDMR measurements) now supported for slow counter/confocal/ODMR (see config changes)
* Use of rpyc became optional (does not need to be installed if no remote module capability is needed)
* Mayor cleanup/overhaul of the `microwave_interface.py` and adaption of all affected modules (hardware/logic)



Config changes:
 * New remote server declaration (old one working but deprecated):
  ```
  [global]
  module_server:
      address: ''
      port: 12345
      certfile: 'filename.cert'
      keyfile: 'filename.key'
  ```

 * New full example config for `national_instruments_x_series.py`:
 ```
 mynicard:
     module.Class: 'national_instruments_x_series.NationalInstrumentsXSeries'
     clock_channel: '/Dev1/Ctr0'
     scanner_clock_channel: '/Dev1/Ctr2'
     photon_sources:
         - '/Dev1/PFI8'
         - '/Dev1/PFI9'
     counter_channels:
         - '/Dev1/Ctr1'
     counter_ai_channels:  # optional
         - '/Dev1/AI1'
     scanner_counter_channels:
         - '/Dev1/Ctr3'
     scanner_ai_channels:  # optional
         - '/Dev1/AI0'
     scanner_ao_channels:
         - '/Dev1/AO0'
         - '/Dev1/AO1'
         - '/Dev1/AO2'
         - '/Dev1/AO3'
     scanner_position_ranges:
         - [0e-6, 200e-6]
         - [0e-6, 200e-6]
         - [-100e-6, 100e-6]
         - [-10, 10]
     scanner_voltage_ranges:
         - [-10, 10]
         - [-10, 10]
         - [-10, 10]
         - [-10, 10]
     default_samples_number: 10
     default_clock_frequency: 100
     default_scanner_clock_frequency: 100
     gate_in_channel: '/Dev1/PFI9'
     counting_edge_rising: True
     odmr_trigger_channel: '/Dev1/PFI15'
 ```

## Release 0.8

Released on 2 Mar 2017.
Available at https://github.com/Ulm-IQO/qudi/releases/tag/v0.8

Caution: fits need to be configured in the respective settings dialog and
may not include printed results or may be just broken.
If you find a defective fit, consider fixing it and submitting a pull request.

Changes/New features:

 * The Qudi paper was published: http://doi.org/10.1016/j.softx.2017.02.001
 * Move everything to Qt5 only (no more Qt4 support) and pyqtgraph 0.10.0
 * Re-usable/configurable fit GUI components
 * Scienific notation input for PID GUI
 * Support for [Extensions](@ref extensions) (out-of-tree modules) 
 * Removed the fysom event parameter (usually called e) from on_activae and on_deactivate functions
 * Swabian Instruments TimeTagger / PulseStreamer hardware modules
 * Much faster savelogic
 * Remove 'Out' connectors, connection is now by module name only
 * Pulse analysis supports multiple methods
 * Predefined pulse sequences can now be imported from a custom path 
 (in addition to /logic/predefined_methods)
 * Module loading and unloading now definitely happens in the correct order
 * Locked modules are only deactivated after prompting the user

Config changes:
 * New optional parameter "additional_methods_dir" for SequenceGeneratorLogic
 * No more 'Out' connectors:

 Old style, produces lots of warnings:
 
 logic:
    counter:
        module.Class: 'counter_logic.CounterLogic'
        connect:
            counter1: 'mynicard.counter'
            savelogic: 'savelogic.savelogic'
    save:
        module.Class: 'save_logic.SaveLogic'
        win_data_directory: 'C:/Data'
        unix_data_directory: 'Data/'

 New style:
 
 logic:
    counter:
        module.Class: 'counter_logic.CounterLogic'
        connect:
            counter1: 'mynicard'
            savelogic: 'save'
    save:
        module.Class: 'save_logic.SaveLogic'
        win_data_directory: 'C:/Data'
        unix_data_directory: 'Data/'


## Release 0.7

Released on 01 Feb 2017.
Available at https://github.com/Ulm-IQO/qudi/releases/tag/v0.7 .

Changes/New features:

 * Overhaul of most used hardware modules, including
   * Error codes and failed hardware calls are caught and passed up to the logic
   * Updates of methods documentation in hardware modules and corresponding interfaces
 * Logic modules are now listening to the hardware return values and react accordingly
 * Introduction of update signals in most logic and GUI modules to ensure coherency of logic and GUI module information. So upon changing something in the GUI this module will emit an update signal which is connected to the logic module. The same works vice-versa if a script or something is changing values in logic modules.
 * Stability improvements to pulsed measurement analysis toolchain (pulse_extraction_logic and pulse_analysis_logic)
 * Changed SpinBoxes in pulsed_maingui BlockEditor, EnsembleOrganizer and SequenceOrganizer to scientific SpinBoxes enabling scientific number format and unit prefix input
 * Pulsed measurement data is saved properly now. Scientific number format was introduced to avoid problems with too few digits
 * Better pulsed_master_logic structure that allows now also for direct waveform/sequence generation on pulse generator devices (without writing files)
 * Heaps of changes/improvements regarding fitting in qudi. Big parts of fit_logic have been rewritten. It may be necessary to adapt custom scripts using fits
 * Confocal is now consequently using SI units (config change needed)
 * Confocal can now work from different count sources which are selectable (multichannel support) (config change needed)
 * Voltage range for NI card channels can be set independently for each channel (config change needed)

Config changes:

In order to update to the latest version of qudi one has to apply minor changes to the config file.

Change configuration settings for the ni_card module:

 * Replace "scanner_ao_channels" with "scanner_x_ao", "scanner_y_ao" and "scanner_z_ao".
   
     Example:
     
     scanner_x_ao: '/Dev1/AO0'  
     
     scanner_y_ao: '/Dev1/AO1'
     
     scanner_z_ao: '/Dev1/AO2'
     
     scanner_a_ao: '/Dev1/AO3'
     
   If you do not need the 4th axis, just leave it out.
   
 * You can either specify a voltage range for all axes:
 
   voltage_range:
   
    \- -10
    
    \- 10
    
 * or you have to specify one for each axis:
   
   x_voltage_range:
   
    \- -10
   
    \- 10
   
   y_voltage_range:
   
    \- -10
   
    \- 10
   
   z_voltage_range:
   
    \- 0
   
    \- 10
   
   a_voltage_range:
   
    \- -5
   
    \- 5

 * Change all distances in ni_card to meters; you can use exponential notation. For example:
   
   x_range:
   
    \- -100e-6
    
    \- 100e-6


The hardware file for Tektronix AWG70k series has been changed to use the pyvisa package for more robust and easy communication with the device:

 * The settings "awg_IP_address" and "awg_port" are not used anymore and have to be replaced with "awg_visa_address" and "awg_ip_address". For example:
```
   awg_visa_address: 'TCPIP0::AWG70K-38293801::inst0::INSTR'
   awg_ip_address: '192.168.1.3'
```

The Visa address can be obtained for example by the "Agilent connection expert" application.

## Release 0.6

Released on 25 Nov 2016.
Available at https://github.com/Ulm-IQO/qudi/releases/tag/v0.6 .

Changes/New features:

 * Lots and lots of work leading to working and stable pulsed measurement modules, including
   * Editor for fast analog and digital waveforms and AWG channel configuration
   * Synthesize and upload waveforms to AWGs while respecting AWG limits and channels
   * Pulse extraction from fast counter time trace and flourescence signal extraction
   * Display of results for common measurements
   * Works with Jupyter notebooks
 * Some new documentation
 * Preliminary GUI to show/edit configuration files
 * Massive improvements to fit stability
 * Most interfaces now use abstract base classes
 * Confocal can show last scanned line and move Z while scanning XY
 * Continuous integration support
 * Nuclear spin operations experiment module
 * Spinboxes with scientific notation support
 * Use QtPy to support multiple Qt versions
 * Configuration files now use the YAML file format
 * Cooperative inheritance for modules
 * Logging now based on standard Python logger
 * HighFinesse WSU 30 wave meter support
 * New and consistent colors for plots throughout Qudi
 * PyQt5 compatibility
 * Many fixes to QO and Pi3 FPGA fast counter modules
 * Matplotlib inline plots and completion suport for Jupyter kernel
 * Jupyter kernel for Qudi (including install script)
 * Move project repository from SVN to git and to GitHub
 * New dark color scheme for GUI (modified qdark)
 * Lots of new predefined fitting methods
 * Fit logic can now load fitting methods from python files in a subfolder
 * Reusable fit settings GUI methods
 * Tektronix AWG 70000, 7112 and 5002 support
 * Gated counter logic and GUI modules
 * Magnetic field alignment module for vector magnet and solid state magnet on a 4-axis stage
 * Thorlabs APTmotor support
 * Scan history (Forward/backward) in Confocal
 * Qudi module state save/restore functionality (app_status folder)
 * Automatic loading of configured modules on a remote system
 * UI fixes
 * TSYS_01 temperature sensor support
 * Raspberry Pi PWM support for PID
 * Software PID logic and GUI
 * Fastcomtec 7887 and MCS6 support
 * Picoharp300 support
 * Python script to list qudi modules

## Release 0.5

Released on 30 Dec 2015.
Available at https://qosvn.physik.uni-ulm.de/svn/qudi/tags/release-0.5

Notes about this release are probably missing due to holidays.

 * Two photon counters supported in NI card counter and counter logic

## Release 0.4

Released on 30.10.2015.
Available at https://qosvn.physik.uni-ulm.de/svn/qudi/tags/release-0.4

New features:

 * Tilted scanning
 * ODMR remembers settings
 * ODMR can save raw data
 * Working and tested support for Radiant Dyes flip mirrors
 * support for taking spectra from spectrometer via WinSpec32
 * POI positions are now actually updated when the tracked POI moves
 * remote module support is more robust now
 * fixed a crash when changing confocal color bar while scanning
 * winspec32 spectrometer support
 * configurable settling time at start of optimization scans
 * option for surface-subtraction in the depth optimization scan
 * ALPHA Task interface
 * PRE-ALPHA for pulsed experiments

## Release 0.3

Released on 31.07.2015. Available at https://qosvn.physik.uni-ulm.de/svn/qudi/tags/release-0.3

New features:

 * Manager now includes log and iPython console
 * Manager can load and save the configuration
 * Manager can show active threads and remotely shared modules
 * QuDi remembers which configuration file is loaded
 * QuDi can restart to load new configuration
 * SmiQ R&S 06ATE works for ODMR
 * Dockwidgets in ODMR
 * Laser scanning with a remote wavemeter is now tested and confirmed working
 * Zoom with mouse in Confocal

Additionally, lots of bugs were fixed.

## Release 0.2

Release-0.2 is available since 07.07.2015.
It can be found using: https://qosvn.physik.uni-ulm.de/svn/qudi/tags/release-0.2

New features:

 * New Log style
 * (Manager shows module state)
 * Continues scan xy/depth (loop scan)
 * Rotate confocal images (rotates only the image, not the cursor!!!)
 * POI Manager GUI: restore default widget location (size might not be as default)
 * Cursor and arrow keys: right/left(x-direction) up/down(y-direction) Bild up/Bild down(z-direction); big step size with shift;step size can be changes in the settings
 * Clock time sample shift POI Manager
 * Centiles of colorbars is now working during a scan
 * All save files should now have the same time in the lable
 * duration of periodic optimiser changeable working during period
 * improved explanation in the data file of the Confocal scans
 * Added tooltips to Confocal and Optimiser settings

## Release 0.1

Release-0.1 is the first release of the QuDi software project.
It can be found via SVN Checkout using this URL: https://qosvn.physik.uni-ulm.de/svn/qudi/tags/release-0.1
It is possible to do basic measurements and the following modules are working:

 * Counter
 * Confocal scanning
 * Laser scanning
 * POI managing
 * ODMR

The basics of all these modules are working but there is plenty room for improvement.
At this stage the GUI is still under active development and so users should expect some interface items to change in future releases.
<|MERGE_RESOLUTION|>--- conflicted
+++ resolved
@@ -66,12 +66,8 @@
 * Fixed bug in spincore pulseblaster hardware that affected only old models
 * Added a netobtain in spincore pulseblaster hardware to speedup remote loading 
 * Adding hardware file of HydraHarp 400 from Pico Quant, basing on the 3.0.0.2 version of function library and user manual.
-<<<<<<< HEAD
-* reworked the QDPlotter to now contain fits in up to three plots. Attentions: notebooks might break by this change.
-
-=======
+* reworked the QDPlotter to now contain fits and a scalable number of plots. Attention: custom notebooks might break by this change.
 * Set proper minimum wavelength value in constraints of Tektronix AWG7k series HW module
->>>>>>> 48a6df40
 
 
 Config changes:
