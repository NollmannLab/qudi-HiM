--- conflicted
+++ resolved
@@ -124,11 +124,8 @@
         self._mw.actionSettings.triggered.connect(self.menu_settings)
         self._sd.accepted.connect(self.update_settings)
         self._sd.rejected.connect(self.keep_former_settings)
-<<<<<<< HEAD
-=======
         self._sd.exposureDSpinBox.setValue(self._logic._exposure)
         self._sd.gainSpinBox.setValue(self._logic._gain)
->>>>>>> c9b30669
         self._sd.buttonBox.button(QtWidgets.QDialogButtonBox.Apply).clicked.connect(
             self.update_settings)
         self.keep_former_settings()
