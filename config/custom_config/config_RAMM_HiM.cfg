#  Example Qudi configuration file.
#
#
#
# IMPORTANT: The format of every 'module.Class' line has changed on 28.6.2015.
# =========  The class name now needs to be explicitly given here in the config.
#		  the config line must the form package.module.Class.ClassName
global:
    # list of modules to load when starting
    startup: ['man', 'tray']

    module_server:
        address: 'localhost'
        port: 12345

    ## For controlling the appearance of the GUI:
    stylesheet: 'qdark.qss'

hardware: 
    # cameradummy:
    #     module.Class: 'camera.camera_dummy.CameraDummy'

    hamamatsu_camera:
        module.Class: 'camera.hamamatsu.hamamatsu.HCam'
        default_exposure: 0.05

    thorlabs_camera:
        module.Class: 'camera.thorlabs.thorlabs_DCx.CameraThorlabs'
        default_exposure: 0.001
        default_gain: 1.0
        id_camera: 0 # if more than one camera is present

    nifpga:
        module.Class: 'fpga.ni_fpga.Nifpga'
        resource: 'RIO0'
        # default_bitfile: 'C:\\Users\\sCMOS-1\\qudi-cbs\\hardware\\fpga\\FPGA\\FPGA Bitfiles\\FPGAv0_FPGATarget_FPGAlasercontrol_4afbWL6Gt+k.lvbitx'
        default_bitfile: 'C:\\Users\\sCMOS-1\\qudi-cbs\\hardware\\fpga\\FPGA\\FPGA Bitfiles\\FPGAv0_FPGATarget_QUDIQPDPIDlaserc_kWY0ujWrcbM.lvbitx' # Associated to QUDI_QPD_PID_laser_control.vi
        wavelengths:
            - '405 nm'
            - '488 nm'
            - '561 nm'
            - '640 nm'
        registers_laser:
            - '405'
            - '488'
            - '561'
            - '640'
            - 'Update lasers'
        registers_qpd:
            - 'X'
            - 'Y'
            - 'Sum'
            - 'counter'
            - 'duration_ms'
        registers_autofocus:
            - 'setpoint'
            - 'P'
            - 'I'
            - 'reset'
            - 'autofocus'
            - 'ref_axis'
            - 'output'
        registers_general:
            - 'stop'
            - 'integration_time_us'
            - 'reset_counter'

    nidaq_6259:
        module.Class: 'daq.national_instruments_daq.NIDAQMSeries'
        read_write_timeout: 10  # in s
        ao_voltage_range: [0, 10]  # in V
        lasercontrol: False
        # ao channels
        piezo_write_ao_channel: 'Dev1/AO1'
        pump_write_ao_channel: 'Dev1/AO0'
        # ai channels
        piezo_read_ai_channel: 'Dev1/AI0'
        # do channels
        start_acquisition_do_channel: '/Dev1/port0/line7'  # DIO3
        # di channels
        acquisition_done_di_channel: '/Dev1/port0/line8'  # DIO4
    
    #nidaq_6259:
    #    module.Class: 'daq.national_instruments_m_series_MCL.NIDAQMSeries'
    #    piezo_read: 'Dev1/AI0'
    #    piezo_write: 'Dev1/AO1'
    #    ao_voltage_range: [0, 10]
    #    pump_write: 'Dev1/AO0'
    #    do_start_acquisition: '/Dev1/port0/line7'
    #    do_acquisition_done: '/Dev1/port0/line8'
    #    read_write_timeout: 10 # in seconds

    nofilter_dummy:
        module.Class: 'wheels.dummy_nofilter.NoFilterDummy'
        num_filters: 1
        filterpositions:
            - 1
        filters:
            - 'quad-band filter'
        allowed_lasers:
            - [True, True, True, True]

            # please specify for all elements corresponding information in the same order.

    mcl:
        module.Class: 'motor.motor_mcl_nanodrive.MCLNanoDrive'
        dll_location: 'C:\\Program Files\\Mad City Labs\\NanoDrive\\Madlib.dll'   # path to library file
        pos_min: 0  # in um
        pos_max: 80  # in um
        max_step: 1  # in um

    ms2000:
        module.Class: 'motor.motor_asi_ms2000.MS2000'
        com_port: 'COM5'
        baud_rate: '115200'
        first_axis_label: 'x'
        second_axis_label: 'y'
        third_axis_label: 'z'
        LED connected: True

    pi_stage:
        module.Class: 'motor.motor_pi_3axis_stage.PIMotorStage'
        daisychain_connection: True
        serialnumber_master:  '0019550121'
        first_axis_controllername: 'C-863'
        second_axis_controllername: 'C-863'
        third_axis_controllername: 'C-863'
        first_axis_label: 'x'
        second_axis_label: 'y'
        third_axis_label: 'z'
        first_axis_daisychain_id: 2  # number of the device in the daisy chain (sorted by increasing serial number of the controller)
        second_axis_daisychain_id: 3
        third_axis_daisychain_id: 1
        first_axis_type: 'linear'
        second_axis_type: 'linear'
        third_axis_type: 'linear'

    motor_dummy_fluidics:
        module.Class: 'motor.motor_dummy.MotorDummy'

    fluigent_flowboard:
        module.Class: 'microfluidics.fluigent.fluigent_flowboard.FluigentFlowboard'
        pressure_channel_IDs:
            - 0
        sensor_channel_IDs:
            - 0

    hamilton_mvc:
        module.Class: 'valve.hamilton_valve.HamiltonValve'
        com_port: 'COM1'
        num_valves: 3
        daisychain_ID:
            - 'a'
            - 'b'
            - 'c'
        name:
            - 'Buffer 8-way valve'
            - 'RT rinsing 2-way valve'
            - 'Syringe 2-way valve'
        number_outputs:
            - 8
            - 2
            - 2
        valve_positions:
            - - '1'
              - '2'
              - '3'
              - '4'
              - '5'
              - '6'
              - '7'
              - '8'
            - - '1: Rinse needle'
              - '2: Inject probe'
            - - '1: Syringe'
              - '2: Pump'


    valve_dummy:
        module.Class: 'valve.valve_dummy.ValveDummy'
        num_valves: 3
        daisychain_ID:
            - 'a'
            - 'b'
            - 'c'
        name:
            - 'Buffer 8-way valve'
            - 'RT rinsing 2-way valve'
            - 'Syringe 2-way valve'
        number_outputs:
            - 8
            - 2
            - 2
            
logic:           
    camera_logic:
        module.Class: 'camera_logic2.CameraLogic'
        connect:
            hardware: 'hamamatsu_camera'  #'cameradummy'

    brightfield_logic:
        module.Class: 'brightfield_logic.BrightfieldLogic'
        connect:
            controller: 'ms2000'

    lasercontrol_logic:
        module.Class: 'lasercontrol_logic.LaserControlLogic'
        controllertype: 'fpga'  # 'daq'
        connect:
            controller: 'nifpga'

    nidaq_logic:
        module.Class: 'daq_logic.DAQLogic'
        voltage_rinsing_pump: -3
        connect:
            daq: 'nidaq_6259'

    #nidaq_6259_logic:
    #    module.Class: 'daq_ao_logic2.DAQaoLogic'
    #    connect: 
    #        daq: 'nidaq_6259'

    filterwheel_logic: 
        module.Class: 'filterwheel_logic.FilterwheelLogic'
        connect:
            wheel: 'nofilter_dummy'
            lasercontrol: 'lasercontrol_logic'

    focus_logic:
        module.Class: 'focus_logic.FocusLogic'
        init_position : 25 # in µm
        readout_device: 'qpd'
        rescue_autofocus_possible: True
        connect: 
            piezo: 'mcl'
            autofocus : 'autofocus_logic'

    autofocus_logic:
        module.Class: 'autofocus_logic_FPGA.AutofocusLogic'
        proportional_gain : 10 # in %%
        integration_gain : 50 # in %%
        exposure: 0.001
        focus_offset: 130  # en um
        autofocus_ref_axis : 'X' # 'Y'
        num_points_fit : 10
        stabilization_threshold : 1
        connect:
            camera : 'thorlabs_camera'
            fpga: 'nifpga'
            stage: 'ms2000'

    roi_logic:
        module.Class: 'roi_logic.RoiLogic'
        connect: 
            stage: 'ms2000'

    valve_logic:
        module.Class: 'valve_logic.ValveLogic'
        connect:
            valves: 'hamilton_mvc'  # 'valve_dummy' # 
        
    flowcontrol_logic:
        module.Class: 'flowcontrol_logic.FlowcontrolLogic'
        p_gain: 0.005
        i_gain: 0.01
        d_gain: 0.0
        pid_sample_time: 0.1
        pid_output_min: 0
        pid_output_max: 15
        connect:
            flowboard: 'fluigent_flowboard'
            daq_logic: 'nidaq_logic'
        
    positioning_logic:
        module.Class: 'positioning_logic.PositioningLogic'
        z_safety_position: 40
        first_axis: 'X axis'
        second_axis: 'Y axis'
        third_axis: 'Z axis'
        grid: 'cartesian'
        connect:
            stage: 'pi_stage'   #    # 'motor_dummy_fluidics'

    injections_logic:
        module.Class: 'injections_logic.InjectionsLogic'
        probe_valve_number: 7
        number_of_valve_positions: 8
        number_of_probes: 100

    exp_config_logic:
        module.Class: 'experiment_configurator_logic.ExpConfigLogic'
        experiments:
            - 'Multicolor scan RAMM'
            - 'ROI multicolor scan RAMM'
            - 'Fluidics RAMM'
            - 'Hi-M RAMM'
            - 'Photobleaching RAMM'
        supported fileformats:
            - 'tif'
            - 'fits'
            - 'npy'
<<<<<<< HEAD
        default path imagedata: 'E:\DATA'
        default network path : 'Y:\DATA\RAMM'
=======
        default path imagedata: 'F:\' #'E:\DATA'
>>>>>>> bd697746
        connect:
            camera_logic: 'camera_logic'
            laser_logic: 'lasercontrol_logic'
            filterwheel_logic: 'filterwheel_logic'

    tasklogic:
        module.Class: 'taskrunner.TaskRunner'
        tasks:
            MulticolorScanTask:
                module: 'multicolor_scan_task_RAMM'
                needsmodules:
                    laser: 'lasercontrol_logic'
                    bf: 'brightfield_logic'
                    cam: 'camera_logic'
                    daq: 'nidaq_logic'
                    focus: 'focus_logic' 
                config:
                    path_to_user_config: 'C:\Users\sCMOS-1\qudi_files\qudi_task_config_files\multicolor_scan_task_RAMM.yml'

            ROIMulticolorScanTask:
                module: 'roi_multicolor_scan_task_RAMM'
                needsmodules:
                    laser: 'lasercontrol_logic'
                    bf: 'brightfield_logic'
                    cam: 'camera_logic'
                    daq: 'nidaq_logic'
                    focus: 'focus_logic'
                    roi: 'roi_logic'
                config:
                    path_to_user_config: 'C:\Users\sCMOS-1\qudi_files\qudi_task_config_files\ROI_multicolor_scan_task_RAMM.yml'

            FluidicsTask:
                module: 'fluidics_task_RAMM'
                needsmodules:
                    valves: 'valve_logic'
                    pos: 'positioning_logic'
                    flow: 'flowcontrol_logic' 
                config:
                    path_to_user_config: 'C:\Users\sCMOS-1\qudi_files\qudi_task_config_files\fluidics_task_RAMM.yml'    

            HiMTask:
                module: 'HiM_task_RAMM'
                needsmodules:
                    laser: 'lasercontrol_logic'
                    bf: 'brightfield_logic'
                    cam: 'camera_logic'
                    daq: 'nidaq_logic'
                    focus: 'focus_logic'
                    roi: 'roi_logic'
                    valves: 'valve_logic'
                    pos: 'positioning_logic'
                    flow: 'flowcontrol_logic'   
                config:
                    path_to_user_config: 'C:\Users\sCMOS-1\qudi_files\qudi_task_config_files\hi_m_task_RAMM.yml'  

            PhotobleachingTask:
                module: 'photobleaching_task_RAMM'
                needsmodules:
                    laser: 'lasercontrol_logic'
                    roi: 'roi_logic'
                config:
                    path_to_user_config: 'C:\Users\sCMOS-1\qudi_files\qudi_task_config_files\photobleaching_task_RAMM.yml'

gui:
    tray:
        module.Class: 'trayicon.TrayIcon'

    man:
        module.Class: 'manager.managergui.ManagerGui'

    Basic Imaging:
        module.Class: 'fluorescence_microscopy.basic_gui.BasicGUI'
        default_path: 'E:\DATA'
        brightfield_control: True
        Setup: 'RAMM'
        connect:
            camera_logic: 'camera_logic'
            laser_logic: 'lasercontrol_logic'
            filterwheel_logic: 'filterwheel_logic'
            brightfield_logic: 'brightfield_logic'

    Focus Tools:
        module.Class: 'focus.focus_gui.FocusGUI'
        connect:
            focus_logic: 'focus_logic'

    ROI selector:
        module.Class: 'ROI.roi_gui.RoiGUI' 
        default_path: 'C:\Users\sCMOS-1\qudi_files\qudi_roi_lists'
        stagemarker_width: 200
        connect: 
            roi_logic: 'roi_logic'

    Fluidics Control:
        module.Class: 'fluidics.fluidics_gui.FluidicsGUI'
        pos1_x_default: 13.0
        pos1_y_default: 4.0
        pos1_z_default: 88.0
        exp_setup: 'RAMM'
        connect:
            valve_logic: 'valve_logic'
            flowcontrol_logic: 'flowcontrol_logic'
            positioning_logic: 'positioning_logic'

    Injections Configurator:
        module.Class: 'injections.injections_gui.InjectionsGUI'
        default_path: 'C:\Users\sCMOS-1\qudi_files\qudi_injection_parameters'
        connect:
            injections_logic: 'injections_logic'

    Experiment Configurator:
        module.Class: 'experiment_configurator.exp_configurator_gui.ExpConfiguratorGUI'
        default_location_qudi_files: 'C:\Users\sCMOS-1\qudi_files'
        connect:
            exp_logic: 'exp_config_logic'   

    Taskrunner:
        module.Class: 'taskrunner.taskgui.TaskGui'
        connect:
            tasklogic: 'tasklogic'
<|MERGE_RESOLUTION|>--- conflicted
+++ resolved
@@ -299,12 +299,8 @@
             - 'tif'
             - 'fits'
             - 'npy'
-<<<<<<< HEAD
-        default path imagedata: 'E:\DATA'
+        default path imagedata: 'F:\' #'E:\DATA'
         default network path : 'Y:\DATA\RAMM'
-=======
-        default path imagedata: 'F:\' #'E:\DATA'
->>>>>>> bd697746
         connect:
             camera_logic: 'camera_logic'
             laser_logic: 'lasercontrol_logic'
